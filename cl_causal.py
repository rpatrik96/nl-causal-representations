--- conflicted
+++ resolved
@@ -204,13 +204,8 @@
 
             # 3. calculate the dependency matrix
             #x \times f(x)
-<<<<<<< HEAD
-            dep_mat = calc_jacobian(f, obs).abs().mean(0).T
+            dep_mat = calc_jacobian(f, obs, normalize=args.preserve_vol).abs().mean(0).T
             # 4. calculate the loss for the dependency matrix
-=======
-            dep_mat = calc_jacobian(f, obs, normalize=args.preserve_vol).abs().mean(0).T
-            # 4. calulate the loss for the dependency matrix
->>>>>>> 6e59c6e0
             dep_loss = dependency_loss(dep_mat)
 
             # todo: FISTA or similar needed
