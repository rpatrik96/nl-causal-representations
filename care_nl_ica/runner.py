--- conflicted
+++ resolved
@@ -220,8 +220,8 @@
         return n1, n2_con_n1, n3
 
     def _qr_loss(self, total_loss_value):
-        if self.hparams.start_step is None or (
-                self.hparams.start_step is not None and self.logger.global_step >= self.hparams.start_step):
+        if self.hparams.qr_loss != 0.0 and (self.hparams.start_step is None or (
+                self.hparams.start_step is not None and self.logger.global_step >= self.hparams.start_step)):
 
             Q = self.model.encoder.ar_bottleneck.assembled_weight.T.qr()[0]
 
@@ -291,45 +291,16 @@
             # correlation between observation and reconstructed latents
             # exploits the assumption that the SEM has a lower-triangular Jacobian
             # order is important due to the triangularity loss
-            pearson_n1 = corr_matrix(self.model.decoder(n1).T, n1_rec.T)
-            pearson_n2_con_n1 = corr_matrix(self.model.decoder(n2_con_n1).T, n2_con_n1_rec.T)
-            pearson_n3 = corr_matrix(self.model.decoder(n3).T, n3_rec.T)
-            total_loss_value += self.hparams.triangularity_loss * (
-                    triangularity_loss(pearson_n1) + triangularity_loss(
-                pearson_n2_con_n1) + triangularity_loss(pearson_n3))
+            m = self.model.sinkhorn.doubly_stochastic_matrix
+            
+            pearson_n1 = corr_matrix(self.model.decoder(n1).T, n1_rec.T).detach()
+            pearson_n2_con_n1 = corr_matrix(self.model.decoder(n2_con_n1).T, n2_con_n1_rec.T).detach()
+            pearson_n3 = corr_matrix(self.model.decoder(n3).T, n3_rec.T).detach()
+            total_loss_value += self.hparams.triangularity_loss * (triangularity_loss(m.T @ pearson_n1) + triangularity_loss(m.T @ pearson_n2_con_n1) + triangularity_loss(m.T @ pearson_n3)) 
 
             """
             Problems: both Sinkhorn and QR degenerates to the identity
             
-<<<<<<< HEAD
-            if self.hparams.qr_loss != 0. and self.hparams.use_ar_mlp is True:
-
-
-                if self.hparams.start_step is None or (self.hparams.start_step is not None and self.logger.global_step >= self.hparams.start_step):
-
-                    Q = self.model.encoder.ar_bottleneck.assembled_weight.T.qr()[0]
-
-                    """
-                    The first step is to ensure that the Q in the QR decomposition of the transposed(bottleneck) is 
-                    **a permutation** matrix.
-                    
-                    The second step is to ensure that the permutation matrix is the identity. If we got a permutation matrix
-                    in the first step, then we could use Q.T to multiply the observations. 
-                    """
-
-                    # loss options
-                    if self.logger.global_step % 250 == 0:
-                        print(f"{Q=}")
-
-                    # 1. diagonality (as Q^n = I for permutation matrices)
-                    # total_loss_value+=self.hparams.qr_loss*frobenius_diagonality(Q.matrix_power(Q.shape[0]).abs())
-
-                    # 2. rows and cols sum up to 1
-                    col_sum = Q.abs().sum(0)
-                    row_sum = Q.abs().sum(1)
-
-                    total_loss_value+= self.hparams.qr_loss * ((col_sum - torch.ones_like(col_sum)).abs().mean() + (row_sum - torch.ones_like(row_sum)).abs().mean())
-=======
             What we could do: 
                 1. calculate the correlation matrice above
                 2. DETACH
@@ -350,7 +321,6 @@
         if self.hparams.entropy_coeff != 0. and self.hparams.permute is True:
             probs = torch.nn.functional.softmax(self.model.sinkhorn.doubly_stochastic_matrix, -1).view(
                 -1, )
->>>>>>> ebf3d4ea
 
             total_loss_value += self.hparams.entropy_coeff * torch.distributions.Categorical(probs).entropy()
         return total_loss_value
