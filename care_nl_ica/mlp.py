--- conflicted
+++ resolved
@@ -43,13 +43,9 @@
 
            if i != 0:
                z[:, i] = z[:, i]+ z[:, :i]@w[i,:i]
-<<<<<<< HEAD
+
         return z if self.permute is False else self.permutation(z)
 
-=======
-        return z
-        
->>>>>>> a78aa8d9
     def to(self, device):
         """
         Move the model to the specified device.
