--- conflicted
+++ resolved
@@ -62,8 +62,6 @@
 
         if inject_structure is True:
 
-<<<<<<< HEAD
-=======
             num_dim = adj_mat.shape[0]
 
             row = torch.randint(1, num_dim, (1,))
@@ -81,7 +79,6 @@
 
             self.output = nn.Parameter(self.output_mask_fix)
             self.transform = lambda x: torch.clamp(x, 0.0, 1.0)
->>>>>>> f8013470
             print(f"Injected structure with weight: {self.mask()}")
 
 
